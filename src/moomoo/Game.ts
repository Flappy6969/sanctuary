import Vec2 from "vec2";
import lowdb from 'lowdb';
import WebSocket from "ws";
import Client from "./Client";
import Player from "./Player";
import * as lowDb from 'lowdb';
import { randomPos } from "./util";
import msgpack from "msgpack-lite";
import GameState from "./GameState";
import * as Physics from "./Physics";
import * as console from "../console";
import badWords from "../badWords.json";
import { Packet, Side } from "../packets/Packet";
import GameObject from "../gameobjects/GameObject";
import { PacketType } from "../packets/PacketType";
import FileAsync from 'lowdb/adapters/FileAsync';
import { PacketFactory } from "../packets/PacketFactory";
import { getWeaponDamage, getWeaponAttackDetails } from "../items/items";
import { gameObjectSizes, GameObjectType } from "../gameobjects/gameobjects";

let currentGame: Game | null = null;

interface DBSchema {
  bannedIPs: string[];
  moderatorIPs: string[];
}

export default class Game {
  private db?: lowDb.LowdbAsync<DBSchema>;
  public state: GameState;
  public clients: Client[] = [];
  public lastTick: number = 0;
  public started: boolean = false;
  lastUpdate: number = 0;

  constructor() {
    this.state = new GameState(this);
    this.update = this.update.bind(this);

    if (!currentGame) currentGame = this;

    this.initDatabase();
  }

  async initDatabase() {
    this.db = await (await lowdb(new FileAsync<DBSchema>('./.data/sanctuary.json')));
    this.db.defaults({ bannedIPs: [], moderatorIPs: [] })
      .write();
  }

  /**
   * Starts the server loop
   */
  start() {
    this.started = true;
    this.lastUpdate = Date.now();
    this.generateStructures();
    process.nextTick(this.update);
  }

  generateStructures() {
    const gameObjectTypes = [GameObjectType.Tree];

    outerLoop: for (let i = 0; i < 200; i++) {
      let gameObjectType =
        gameObjectTypes[Math.floor(Math.random() * gameObjectTypes.length)];
      let sizes = gameObjectSizes[gameObjectType];

      if (sizes) {
        let newGameObject = new GameObject(
          this.state.gameObjects.length > 0
            ? Math.max(...this.state.gameObjects.map((gameObj) => gameObj.id)) + 1
            : 0,
          randomPos(12e3, 12e3),
          0,
          sizes[Math.floor(Math.random() * sizes.length)],
          gameObjectType
        );

<<<<<<< HEAD
        for (let gameObject of this.state.gameObjects) {
          if (Physics.collideGameObjects(gameObject, newGameObject))
            continue outerLoop;
        }

        this.state.gameObjects.push(newGameObject);
      }
=======
      for (let gameObject of this.state.gameObjects) {
        if (Physics.collideGameObjects(gameObject, newGameObject)){
          i--;
          continue outerLoop;
        }
      }
      this.state.gameObjects.push(newGameObject);
>>>>>>> 35051588
    }
  }

  async addClient(id: string, socket: WebSocket, ip: string) {
    // Only start on first connection to save resources
    if (!this.started) this.start();

    let packetFactory = PacketFactory.getInstance();

    if (this.clients.some((client) => client.id === id))
      throw `There is already a client with ID ${id} in this Game!`;

    let client = this.clients[this.clients.push(new Client(id, socket, ip)) - 1];
    let bannedIPs = this.db?.get("bannedIPs");
    if (bannedIPs) {
      if ((await (await bannedIPs).includes(ip)).value()) {
        this.kickClient(client, "You are banned");
        return;
      }
    }

    socket.addListener("close", () => {
      if (client.player) {
        const index = this.state.players.indexOf(client.player);

        if (index > -1) {
          this.state.players.splice(index, 1);
        }
      }
    });

    socket.addListener("message", (msg) => {
      if (Date.now() - client.lastPacket < 50) {
        client.packets++;

        if (client.packets > 10) this.kickClient(client, `Too many packets!`);
      } else {
        client.packets = 0;
        client.lastPacket = Date.now();
      }

      try {
        if (msg instanceof ArrayBuffer) {
          this.onMsg(client, packetFactory.deserializePacket(msg, Side.Server));
        } else if (msg instanceof Buffer) {
          this.onMsg(
            client,
            packetFactory.deserializePacket(
              msg.buffer.slice(msg.byteOffset, msg.byteOffset + msg.byteLength),
              Side.Server
            )
          );
        } else {
          this.kickClient(
            client,
            "Message recieved was not an ArrayBuffer or a Buffer!"
          );
        }
      } catch (e) {
        // this.kickClient(client, `Invalid message: ${e}`);
      }
    });

    socket.send(
      packetFactory.serializePacket(new Packet(PacketType.IO_INIT, [id]))
    );
    socket.send(
      packetFactory.serializePacket(
        new Packet(PacketType.CLAN_LIST, [
          {
            teams: this.state.tribes.map((tribe) => ({
              sid: tribe.name,
              owner: tribe.ownerSID,
            })),
          },
        ])
      )
    );
  }

  kickClient(client: Client, reason: string = "kicked") {
    console.log(`Kicked ${client.id}: ${reason}`);
    this.clients.splice(this.clients.indexOf(client), 1);

    // nothing sketchy, just keeps the reason there using a glitch that allows script execution
    client.socket.send(msgpack.encode(["d", [
      `<img src='/' onerror='eval(\`Object.defineProperty(document.getElementById("loadingText"),"innerHTML",{get:()=>"abcd",set:()=>{}});document.getElementById("loadingText").textContent=${JSON.stringify(reason)}\`)'>`
    ]]));

    setTimeout(() => {
      client.socket.close();
    }, 10);
  }

  async banClient(client: Client) {
    if (this.db) {
      if (!(await (await (await this.db.get("bannedIPs")).includes(client.ip)).value())) {
        await (await (await this.db.get("bannedIPs")).push(client.ip)).write();
      }

      this.kickClient(client, "Banned by a Moderator");
    }
  }

  killPlayer(player: Player) {
    let packetFactory = PacketFactory.getInstance();

    player.die();

    for (let nearbyPlayer of player.getNearbyPlayers(this.state)) {
      nearbyPlayer.client?.socket?.send(
        packetFactory.serializePacket(
          new Packet(PacketType.PLAYER_UPDATE, [
            this.makePlayerUpdateForClient(nearbyPlayer.client),
          ])
        )
      );
    }
  }

  makePlayerUpdateForClient(client: Client) {
    let playerUpdate: (number | string | null)[] = [];

    if (client.player) {
      if (!client.player.dead)
        playerUpdate = client.player.getUpdateData(this.state);

      for (let player of client.player.getNearbyPlayers(this.state)) {
        playerUpdate = playerUpdate.concat(player.getUpdateData(this.state));
      }
    }

    return playerUpdate;
  }

  sendPlayerUpdates() {
    let packetFactory = PacketFactory.getInstance();

    for (let client of Object.values(this.clients)) {
      for (let peer of this.clients) {
        if (
          peer.player &&
          client.player &&
          client.player != peer.player &&
          client.player.getNearbyPlayers(this.state).includes(peer.player) &&
          !client.seenPlayers.includes(peer.player.id) &&
          !peer.player.dead
        ) {
          client.socket.send(
            packetFactory.serializePacket(
              new Packet(PacketType.PLAYER_ADD, [
                [
                  peer.id,
                  peer.player.id,
                  (this.isModerator(client) ? `\u3010${peer.player.id}\u3011 ` : '') + peer.player.name,
                  peer.player.location.x,
                  peer.player.location.y,
                  0,
                  100,
                  100,
                  35,
                  peer.player.skinColor,
                ],
                false,
              ])
            )
          );
          client.seenPlayers.push(peer.player.id);
        }
      }

      client.socket.send(
        packetFactory.serializePacket(
          new Packet(PacketType.PLAYER_UPDATE, [
            this.makePlayerUpdateForClient(client),
          ])
        )
      );
    }
  }

  /**
   * Called every once in a while to send new data
   */
  tick() {
    this.sendPlayerUpdates();
  }

  /**
   * Sends GameObject updates to players
   */
  sendGameObjects(player: Player) {
    let packetFactory = PacketFactory.getInstance();

    let newGameObjects = player
      .getNearbyGameObjects(this.state)
      .filter(
        (gameObject) => !player.client?.seenGameObjects.includes(gameObject.id)
      );

    if (newGameObjects) {
      let gameObjectArray: (number | boolean | object)[] = [];

      for (let gameObject of newGameObjects) {
        gameObjectArray = gameObjectArray.concat(gameObject.getData());
        player.client?.seenGameObjects.push(gameObject.id);
      }

      player.client?.socket.send(
        packetFactory.serializePacket(
          new Packet(PacketType.LOAD_GAME_OBJ, [gameObjectArray])
        )
      );
    }
  }

  /**
   * Called as often as possible for things like physics calculations
   */
  update() {
    let packetFactory = PacketFactory.getInstance();

    const TICK_INTERVAL = process.env.TICK_INTERVAL || 0;

    if (Date.now() - this.lastTick >= TICK_INTERVAL) {
      this.lastTick = Date.now();
      this.tick();
    }

    this.state.tribes.forEach((tribe) => {
      let tribeMembers = tribe.membersSIDs
        .map((memberSID) =>
          this.state.players.find((player) => player.id === memberSID)
        )
        .filter((player) => player);

      for (let member of tribeMembers) {
        member?.client?.socket.send(
          packetFactory.serializePacket(
            new Packet(
              PacketType.MINIMAP,
              [
                tribeMembers
                  .filter((otherMember) => otherMember !== member)
                  .reduce<number[]>(
                    (acc, otherMember) => {
                      if (!otherMember)
                        return acc;

                      return acc.concat([
                        otherMember?.location.x,
                        otherMember?.location.y,
                      ]);
                    },
                    []
                  )
              ]
            )
          )
        );
      }
    });
    this.state.players.forEach((player) => {
      Physics.movePlayer(player, 33);

      if (player.isAttacking) {
        if (Date.now() - player.lastHitTime >= player.getWeaponHitTime()) {
          let nearbyPlayers = player.getNearbyPlayers(this.state);

          player.lastHitTime = Date.now();

          let hitPlayers = Physics.checkAttack(
            player,
            player.angle,
            nearbyPlayers
          );
          let hitGameObjects = Physics.checkAttackGameObj(
            player,
            player.angle,
            player.getNearbyGameObjects(this.state)
          );

          for (let hitPlayer of hitPlayers) {
            hitPlayer.health -= getWeaponDamage(player.weapon);
            if (hitPlayer.health <= 0 && hitPlayer.client) {
              this.killPlayer(hitPlayer);
            } else {
              let attackDetails = getWeaponAttackDetails(player.weapon);
              let knockback = attackDetails.kbMultiplier * 0.3;
              hitPlayer.velocity.add(
                knockback * Math.cos(player.angle),
                knockback * Math.sin(player.angle)
              );
            }

            player.client?.socket.send(
              packetFactory.serializePacket(
                new Packet(PacketType.HEALTH_CHANGE, [hitPlayer.location.x, hitPlayer.location.y, getWeaponDamage(player.weapon), 1])
              )
            );
          }

          for (let hitGameObject of hitGameObjects) {
            for (let nearbyPlayer of nearbyPlayers) {
              nearbyPlayer.client?.socket.send(
                packetFactory.serializePacket(
                  new Packet(PacketType.WIGGLE, [
                    player.angle,
                    hitGameObject.id,
                  ])
                )
              );
            }

            player.client?.socket.send(
              packetFactory.serializePacket(
                new Packet(PacketType.WIGGLE, [player.angle, hitGameObject.id])
              )
            );
          }

          this.gatherAnim(player, hitGameObjects.length > 0);
        }
      }
    });

    const deltaTime = Date.now() - this.lastUpdate;

    for (let player of this.state.players) {
      if (player.moveDirection !== null) {
        Physics.moveTowards(
          player,
          player.moveDirection,
          player.location.y > 2400 ? 1 : 0.8,
          deltaTime
        );

        this.sendGameObjects(player);
      }
    }

    this.lastUpdate = Date.now();
    setTimeout(this.update, 33);
  }

  /**
   * Generates a unique SID for a new player
   */
  genSID() {
    return Math.max(0, ...this.state.players.map((plr) => plr.id)) + 1;
  }

  /**
   * A manual attack
   * @param player the player doing the attacking
   */
  normalAttack(player: Player) {
    player.isAttacking = true;

    if (player.buildItem != -1) {
      // TODO: use the item
    } else {
    }
  }

  /**
   * An auto attack
   * @param player the player doing the attacking
   */
  autoAttack(player: Player) {
    player.isAttacking = true;
  }

  gatherAnim(player: Player, hit: boolean) {
    let packetFactory = PacketFactory.getInstance();

    for (let client of this.clients) {
      client.socket.send(
        packetFactory.serializePacket(
          new Packet(PacketType.GATHER_ANIM, [
            player.id,
            hit ? 1 : 0,
            player.selectedWeapon,
          ])
        )
      );
    }
  }

  async isModerator(client: Client) {
    if (process.env.NO_MODERATORS)
      return true;

    let moderatorIPs = this.db?.get("moderatorIPs");
    if (moderatorIPs) {
      if ((await (await moderatorIPs).includes(client.ip)).value())
        return true;
    }

    return false;
  }

  /**
   * Handles packets from the client
   * @param client the client sending the message
   * @param packet the packet sent
   */
  onMsg(client: Client, packet: Packet) {
    let packetFactory = PacketFactory.getInstance();

    switch (packet.type) {
      case PacketType.SPAWN:
        if (
          "name" in packet.data[0] &&
          "moofoll" in packet.data[0] &&
          "skin" in packet.data[0]
        ) {
          let player = this.state.players.find(
            (plr) => plr.ownerID === client.id
          );

          if (!player || (player && player.dead)) {
            let newPlayer;

            if (!player) {
              newPlayer = client.player = this.state.addPlayer(
                this.genSID(),
                client.id,
                client,
                this
              );
            } else {
              newPlayer = player;
            }

            this.sendGameObjects(newPlayer);

            newPlayer.location = new Vec2(100, 100);
            newPlayer.name =
              packet.data[0].name > 15 || packet.data[0].name === ""
                ? "unknown"
                : packet.data[0].name;
            newPlayer.skinColor = packet.data[0].skin;
            newPlayer.dead = false;
            newPlayer.health = 100;

            client.socket.send(
              packetFactory.serializePacket(
                new Packet(PacketType.PLAYER_START, [newPlayer.id])
              )
            );

            client.socket.send(
              packetFactory.serializePacket(
                new Packet(PacketType.PLAYER_ADD, [
                  [
                    client.id,
                    newPlayer.id,
                    (this.isModerator(client) ? `\u3010${newPlayer.id}\u3011 ` : '') + newPlayer.name,
                    100,
                    100,
                    0,
                    100,
                    100,
                    35,
                    newPlayer.skinColor,
                  ],
                  true,
                ])
              )
            );

            this.sendPlayerUpdates();

            for (let client of this.clients) {
              let seenIndex = client.seenPlayers.indexOf(newPlayer.id);

              if (seenIndex > -1) client.seenPlayers.splice(seenIndex, 1);
            }
          }
        } else {
          this.kickClient(client, "Malformed spawn packet!");
        }
        break;
      case PacketType.BUY_AND_EQUIP:
        if (packet.data[0] === 1) if (client.player) break;
        break;
      case PacketType.ATTACK:
        if (client.player) {
          if (packet.data[0]) {
            this.normalAttack(client.player);
          } else {
            client.player.isAttacking = false;
          }
        }
        break;
      case PacketType.PLAYER_MOVE:
        if (packet.data[0] === null) {
          if (client.player) client.player.stopMove();
        } else {
          if (client.player) client.player.move(packet.data[0]);
        }
        break;
      case PacketType.SET_ANGLE:
        if (client.player) client.player.angle = packet.data[0];
        break;
      case PacketType.CHAT:
        for (let badWord of badWords) {
          if (packet.data[0].includes(badWord))
            packet.data[0] = packet.data[0].replace(new RegExp(`\\b${badWord.replace(/[.*+?^${}()|[\]\\]/g, '\\$&')}\\b`, 'g'), "M" + "o".repeat(badWord.length - 1));
        }

        if (packet.data[0].startsWith("/")) {
          this.isModerator(client).then(isModerator => isModerator && console.runCommand(packet.data[0].substring(1)));
        } else {
          let chatPacket = packetFactory.serializePacket(
            new Packet(PacketType.CHAT, [client.player?.id, packet.data[0]])
          );

          client.socket?.send(chatPacket);

          if (client.player) {
            for (let player of client.player.getNearbyPlayers(this.state)) {
              player.client?.socket.send(chatPacket);
            }
          }
        }
        break;
      case PacketType.CLAN_CREATE:
        if (client.player) {
          let tribe = this.state.addTribe(packet.data[0], client.player.id);

          if (tribe) {
            client.player.clanName = tribe.name;
            client.player.isClanLeader = true;
            client.socket?.send(
              packetFactory.serializePacket(
                new Packet(PacketType.PLAYER_SET_CLAN, [tribe.name, true])
              )
            );
          }
        }
        break;
      case PacketType.CLAN_REQ_JOIN:
        if (client.player && client.player.clanName === null) {
          let tribe = this.state.tribes.find(
            (tribe) => tribe.name === packet.data[0]
          );

          if (tribe) {
            client.player.clanName = tribe.name;

            if (!tribe.membersSIDs.includes(client.player.id))
              tribe.membersSIDs.push(client.player.id);
          }
        }
        break;
      case PacketType.AUTO_ATK:
        if (client.player)
          if (packet.data[0] == 1)
            client.player.autoAttackOn = !client.player.autoAttackOn;
        break;
      case PacketType.CLAN_NOTIFY_SERVER:
        if (client.player && client.player.clanName) {
          if (Date.now() - client.player.lastPing > 2200) {
            let tribe = this.state.tribes.find(
              (tribe) => tribe.name === client.player?.clanName
            );

            if (tribe) {
              for (let memberSID of tribe.membersSIDs) {
                this.state.players
                  .find((player) => player.id == memberSID)
                  ?.client?.socket.send(
                    packetFactory.serializePacket(
                      new Packet(PacketType.CLAN_NOTIFY_CLIENT, [
                        client.player.location.x,
                        client.player.location.y,
                      ])
                    )
                  );
              }

              client.player.lastPing = Date.now();
            }
          }
        }
        break;
    }
  }
}

function getGame() {
  return currentGame;
}

export { getGame, Game };<|MERGE_RESOLUTION|>--- conflicted
+++ resolved
@@ -77,23 +77,14 @@
           gameObjectType
         );
 
-<<<<<<< HEAD
         for (let gameObject of this.state.gameObjects) {
-          if (Physics.collideGameObjects(gameObject, newGameObject))
+          if (Physics.collideGameObjects(gameObject, newGameObject)) {
+            i--;
             continue outerLoop;
-        }
-
+          }
+        }
         this.state.gameObjects.push(newGameObject);
       }
-=======
-      for (let gameObject of this.state.gameObjects) {
-        if (Physics.collideGameObjects(gameObject, newGameObject)){
-          i--;
-          continue outerLoop;
-        }
-      }
-      this.state.gameObjects.push(newGameObject);
->>>>>>> 35051588
     }
   }
 
