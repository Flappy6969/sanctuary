--- conflicted
+++ resolved
@@ -34,37 +34,17 @@
   return collideCircles(player.location, 35, gameObj.location, gameObj.data === ItemType.PitTrap ? 0.3 * gameObj.realScale : gameObj.realScale);
 }
 
-function tryMovePlayer(
-  player: Player,
-  delta: number,
-  xVel: number,
-  yVel: number,
-  state: GameState
-) {
+function tryMovePlayer(player: Player, delta: number, xVel: number, yVel: number, state: GameState) {
   let inTrap = false;
   let packetFactory = PacketFactory.getInstance();
 
   (player.spikeHit > 0 && --player.spikeHit < 0) && (player.spikeHit = 0);
 
-  let newLocation = new Vec2(player.location.x, player.location.y);
+  let newLocation = new Vec2(
+    player.location.x,
+    player.location.y
+  );
 
-<<<<<<< HEAD
-  for (let gameObj of player.getNearbyGameObjects(state)) {
-    if (
-      gameObj.isPlayerGameObject() &&
-      collidePlayerGameObject(player, gameObj)
-    ) {
-      switch (gameObj.data) {
-        case ItemType.PitTrap:
-          gameObj.isEnemy(player, state.tribes) && (inTrap = !0);
-          break;
-        case ItemType.BoostPad / 2:
-          player.velocity.add(
-            Math.cos(gameObj.angle) * 0.3,
-            Math.sin(gameObj.angle) * 0.3
-          );
-          break;
-=======
   for (let gameObj of player.getNearbyGameObjects(state, true)) {
     if (collidePlayerGameObject(player, gameObj)) {
       if (gameObj.isPlayerGameObject()) {
@@ -77,16 +57,18 @@
 
           player.client?.seenGameObjects.push(gameObj.id);
         }
-
-        if (
-          gameObj.data === ItemType.PitTrap &&
-          gameObj.isEnemy(player, state.tribes)
-        ) {
-          inTrap = true;
-        }
-
+     switch (gameObj.data) {
+        case ItemType.PitTrap:
+          gameObj.isEnemy(player, state.tribes) && (inTrap = !0);
+          break;
+        case ItemType.BoostPad / 2:
+          player.velocity.add(
+            Math.cos(gameObj.angle) * 0.3,
+            Math.sin(gameObj.angle) * 0.3
+          );
+          break;
+      }
         if (!hasCollision(gameObj.data)) continue;
->>>>>>> 90002fd0
       }
 
       let dmg = gameObj.dmg;
@@ -94,20 +76,13 @@
       if (dmg && !(gameObj.isPlayerGameObject() && !gameObj.isEnemy(player, state.tribes)) && !player.spikeHit) {
         player.spikeHit = 2;
 
-<<<<<<< HEAD
-      if (dmg && gameObj.isEnemy(player, state.tribes)) {
-=======
->>>>>>> 90002fd0
         let hat = getHat(player.hatID);
 
         if (hat) {
           dmg *= hat.dmgMult || 1;
         }
 
-        let angle = Math.atan2(
-          player.location.y - gameObj.location.y,
-          player.location.x - gameObj.location.x
-        );
+        let angle = Math.atan2(player.location.y - gameObj.location.y, player.location.x - gameObj.location.x);
         player.velocity.add(Math.cos(angle), Math.sin(angle));
         player.health -= dmg;
 
@@ -121,19 +96,10 @@
         );
       }
 
-<<<<<<< HEAD
-    if (collidePlayerGameObject(player, gameObj)) {
-      xVel *= 0.75;
-      yVel *= 0.75;
-=======
       xVel *= .83;
       yVel *= .83;
->>>>>>> 90002fd0
 
-      let angle = Math.atan2(
-        newLocation.y - gameObj.location.y,
-        newLocation.x - gameObj.location.x
-      );
+      let angle = Math.atan2(newLocation.y - gameObj.location.y, newLocation.x - gameObj.location.x);
 
       newLocation = new Vec2(
         gameObj.location.x + Math.cos(angle) * (gameObj.realScale + 35),
@@ -148,7 +114,6 @@
   newLocation.clamp(new Vec2(0 + 35, 0 + 35), new Vec2(14400 - 35, 14400 - 35));
   player.location = newLocation.add(delta * xVel, delta * yVel);
 }
-
 
 function movePlayer(player: Player, delta: number, state: GameState) {
   tryMovePlayer(player, delta, player.velocity.x, player.velocity.y, state);
