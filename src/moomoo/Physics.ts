--- conflicted
+++ resolved
@@ -89,13 +89,11 @@
 }
 
 function movePlayer(player: Player, delta: number, state: GameState) {
-<<<<<<< HEAD
-    if (player.velocity.x || player.velocity.y) {
-        let angle = Math.atan2(player.velocity.y, player.velocity.x);
-        tryMovePlayer(player, delta, player.velocity.x, player.velocity.y, state);
-        player.velocity = player.velocity.multiply(0.993 ** delta, 0.993 ** delta);
-    }
-   for (let p of player.getNearbyPlayers(state)) {
+if (player.velocity.x || player.velocity.y) {
+    tryMovePlayer(player, delta, player.velocity.x, player.velocity.y, state);
+    player.velocity = player.velocity.multiply(0.993 ** delta, 0.993 ** delta);
+  }
+     for (let p of player.getNearbyPlayers(state)) {
     if (collideCircles(p.location, 30, player.location, 30)) {
         let dis = player.location.distance(p.location);
         let angle = Math.atan2(p.location.y - player.location.y, p.location.x - player.location.x);
@@ -106,12 +104,6 @@
         tryMovePlayer(player, delta, player.velocity.x, player.velocity.y, state);
     }
 }
-=======
-  if (player.velocity.x || player.velocity.y) {
-    tryMovePlayer(player, delta, player.velocity.x, player.velocity.y, state);
-    player.velocity = player.velocity.multiply(0.993 ** delta, 0.993 ** delta);
-  }
->>>>>>> 15481980
 }
 
 function pointCircle(point: Vec2, circlePos: Vec2, r: number) {
